# OverFlow: Putting flows on top of neural transducers for better TTS
##### [Shivam Mehta][shivam_profile], [Éva Székely][eva_profile], [Jonas Beskow][jonas_profile], and [Gustav Eje Henter][gustav_profile]
---

[paper_link]: https://shivammehta25.github.io/OverFlow/

[github_link]: https://github.com/shivammehta25/OverFlow
[shivam_profile]: https://www.kth.se/profile/smehta
[ambika_profile]: https://www.kth.se/profile/kirkland
[harm_profile]: https://www.kth.se/profile/lameris
[eva_profile]: https://www.kth.se/profile/szekely
[jonas_profile]: https://www.kth.se/profile/beskow
[gustav_profile]: https://people.kth.se/~ghe/
[demo_page]: https://shivammehta25.github.io/OverFlow/
[ljspeech_link]: https://keithito.com/LJ-Speech-Dataset/
[github_new_issue_link]: https://github.com/shivammehta25/OverFlow/issues/new
[docker_install_link]: https://docs.docker.com/get-docker/
[tacotron2_link]: https://github.com/NVIDIA/tacotron2
[glow_tts_link]: https://github.com/jaywalnut310/glow-tts
[pretrained_model_link_female]: https://github.com/shivammehta25/OverFlow/releases/download/OverFlow/OverFlow-Female.ckpt
[pretrained_model_link_male]: https://github.com/shivammehta25/OverFlow/releases/download/OverFlow/OverFlow-Male.ckpt
[hifigan_all]: https://drive.google.com/drive/folders/1-eEYTB5Av9jNql0WGBlRoi-WH2J7bp5Y
[hifigan_t2]: https://drive.google.com/drive/folders/1dqpUYEYF_hH7T0rII9_VQbps45FvNBqf
[pytorch_lightning_link]: https://github.com/PyTorchLightning/pytorch-lightning
[coqui_tts_link]: https://github.com/coqui-ai/TTS


This is the official code repository for the paper "[OverFlow: Putting flows on top of neural transducers for better TTS][paper_link]". For audio examples, visit our [demo page][demo_page]. [pre-trained model (female)][pretrained_model_link_female] and [pre-trained model (male)][pretrained_model_link_male] are also available.


> ### OverFlow is now also available in [Coqui TTS][coqui_tts_link]! Making it easier for people to use and experiment with OverFlow please find the training recipe under `recipes/ljspeech/overflow` rolling out more recipes soon!
<<<<<<< HEAD

=======
>>>>>>> bce414e9
```bash
# Install TTS
pip install tts
# Change --text to the desired text prompt
# Change --out_path to the desired output path
tts --text "Hello world!" --model_name tts_models/en/ljspeech/overflow --vocoder_name vocoder_models/en/ljspeech/hifigan_v2 --out_path output.wav
```
<<<<<<< HEAD

=======
>>>>>>> bce414e9
*Current plan is to maintain both the repositories.*

<img src="docs/images/model_architecture.png" alt="Architecture of OverFlow" width="650"/>



## Setup and training using LJ Speech
1. Download and extract the [LJ Speech dataset][ljspeech_link]. Place it in the `data` folder such that the directory becomes `data/LJSpeech-1.1`. Otherwise update the filelists in `data/filelists` accordingly.
2. Clone this repository ```git clone https://github.com/shivammehta25/OverFlow.git```
   * If using single GPU checkout the branch ```gradient_checkpointing``` it will help to fit bigger batch size during training.
   * Use `git clone --single-branch -b gradient_checkpointing https://github.com/shivammehta25/OverFlow.git` for that.
3. Initalise the submodules ```git submodule init; git submodule update```
4. Make sure you have [docker installed][docker_install_link] and running.
    * It is recommended to use Docker (it manages the CUDA runtime libraries and Python dependencies itself specified in Dockerfile)
    * Alternatively, If you do not intend to use Docker, you can use pip to install the dependencies using ```pip install -r requirements.txt```
5. Run ``bash start.sh`` and it will install all the dependencies and run the container.
6. Check `src/hparams.py` for hyperparameters and set GPUs.
    1. For multi-GPU training, set GPUs to ```[0, 1 ..]```
    2. For CPU training (not recommended), set GPUs to an empty list ```[]```
    3. Check the location of transcriptions
7. Once your filelists and hparams are updated run `python generate_data_properties.py` to generate `data_parameters.pt` for your dataset (the default `data_parameters.pt` is available for LJSpeech in the repository).
8. Run ```python train.py``` to train the model.
    1. Checkpoints will be saved in the `hparams.checkpoint_dir`.
    2. Tensorboard logs will be saved in the `hparams.tensorboard_log_dir`.
9. To resume training, run ```python train.py -c <CHECKPOINT_PATH>```

## Synthesis
1. Download our [pre-trained LJ Speech model][pretrained_model_link_female].
    - Alternatively, you can also use a [pre-trained RyanSpeech model][pretrained_model_link_male].
2. Download HiFi gan pretrained [HiFiGAN model][hifigan_all].
    - We recommend using [fine tuned][hifigan_t2] on Tacotron2 if you cannot finetune on OverFlow.
3. Run jupyter notebook and open ```synthesis.ipynb``` or use the `overflow_speak.py` file.

#### For one sentence
```bash
python overflow_speak.py -t "Hello world" --checkpoint_path <CHECKPOINT_PATH> --hifigan_checkpoint_path <HIFIGAN_PATH>  --hifigan_config <HIFIGAN_CONFIG_PATH>
```
#### For multiple sentence put them into a file each sentence in a new line
```bash
python overflow_speak.py -f <FILENAME> --checkpoint_path <CHECKPOINT_PATH> --hifigan_checkpoint_path <HIFIGAN_PATH>  --hifigan_config <HIFIGAN_CONFIG_PATH>
```

## Miscellaneous
### Mixed-precision training or full-precision training
* In ```src.hparams.py``` change ```hparams.precision``` to ```16``` for mixed precision and ```32``` for full precision.
### Multi-GPU training or single-GPU training
* Since the code uses PyTorch Lightning, providing more than one element in the list of GPUs will enable multi-GPU training. So change ```hparams.gpus``` to ```[0, 1, 2]``` for multi-GPU training and single element ```[0]``` for single-GPU training.


### Known issues/warnings
#### Torchmetric error on RTX 3090
* If you encoder this error message ```ImportError: cannot import name 'get_num_classes' from 'torchmetrics.utilities.data' (/opt/conda/lib/python3.8/site-packages/torchmetrics/utilities/data.py)```
* Update the requirement.txt file with these requirements:
```python
torch==1.11.0a0+b6df043
--extra-index-url https://download.pytorch.org/whl/cu113
torchmetrics==0.6.0
```

## Support
If you have any questions or comments, please open an [issue][github_new_issue_link] on our GitHub repository.

## Citation information
If you use or build on our method or code for your research, please cite our paper:
```
@article{mehta2022overflow,
  title={OverFlow: Putting flows on top of neural transducers for better {TTS}},
  author={Mehta, Shivam and Kirkland, Ambika and Lameris, Harm and Beskow, Jonas and Sz{\'e}kely, {\'E}va and Henter, Gustav Eje},
  journal={arXiv preprint arXiv:2211.06892},
  year={2022}
}
```
## Acknowledgements
The code implementation is based on [Nvidia's implementation of Tacotron 2][tacotron2_link], [Glow TTS][glow_tts_link] and uses [PyTorch Lightning][pytorch_lightning_link] for boilerplate-free code.<|MERGE_RESOLUTION|>--- conflicted
+++ resolved
@@ -29,10 +29,6 @@
 
 
 > ### OverFlow is now also available in [Coqui TTS][coqui_tts_link]! Making it easier for people to use and experiment with OverFlow please find the training recipe under `recipes/ljspeech/overflow` rolling out more recipes soon!
-<<<<<<< HEAD
-
-=======
->>>>>>> bce414e9
 ```bash
 # Install TTS
 pip install tts
@@ -40,10 +36,7 @@
 # Change --out_path to the desired output path
 tts --text "Hello world!" --model_name tts_models/en/ljspeech/overflow --vocoder_name vocoder_models/en/ljspeech/hifigan_v2 --out_path output.wav
 ```
-<<<<<<< HEAD
 
-=======
->>>>>>> bce414e9
 *Current plan is to maintain both the repositories.*
 
 <img src="docs/images/model_architecture.png" alt="Architecture of OverFlow" width="650"/>
